--- conflicted
+++ resolved
@@ -2,13 +2,8 @@
 import logging
 import threading
 import uuid
-<<<<<<< HEAD
-from collections.abc import Generator
-from typing import Any, Literal, Optional, Union, cast, overload  # 二开部分 - 密钥额度限制，新增cast
-=======
 from collections.abc import Generator, Mapping
-from typing import Any, Optional, Union
->>>>>>> 0ff8bd2a
+from typing import Any, Optional, Union, cast  # 二开部分 - 密钥额度限制，新增cast
 
 from flask import Flask, current_app
 from pydantic import ValidationError
