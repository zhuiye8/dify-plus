import contextvars
import logging
import threading
import uuid
from collections.abc import Generator, Mapping, Sequence
<<<<<<< HEAD
from typing import Any, Literal, Optional, Union, cast, overload  # 二开部分 - 密钥额度限制，新增cast
=======
from typing import Any, Optional, Union
>>>>>>> 0ff8bd2a

from flask import Flask, current_app
from pydantic import ValidationError

import contexts
from configs import dify_config
from core.app.app_config.features.file_upload.manager import FileUploadConfigManager
from core.app.apps.base_app_generator import BaseAppGenerator
from core.app.apps.base_app_queue_manager import AppQueueManager, GenerateTaskStoppedError, PublishFrom
from core.app.apps.workflow.app_config_manager import WorkflowAppConfigManager
from core.app.apps.workflow.app_queue_manager import WorkflowAppQueueManager
from core.app.apps.workflow.app_runner import WorkflowAppRunner
from core.app.apps.workflow.generate_response_converter import WorkflowAppGenerateResponseConverter
from core.app.apps.workflow.generate_task_pipeline import WorkflowAppGenerateTaskPipeline
from core.app.entities.app_invoke_entities import InvokeFrom, WorkflowAppGenerateEntity
from core.app.entities.task_entities import WorkflowAppBlockingResponse, WorkflowAppStreamResponse
from core.model_runtime.errors.invoke import InvokeAuthorizationError, InvokeError
from core.ops.ops_trace_manager import TraceQueueManager
from extensions.ext_database import db
from factories import file_factory
from models import Account, ApiToken, App, EndUser, Workflow  # 二开部分 - 密钥额度限制，新增ApiToken

logger = logging.getLogger(__name__)


class WorkflowAppGenerator(BaseAppGenerator):
    def generate(
        self,
        *,
        app_model: App,
        workflow: Workflow,
        user: Account | EndUser,
        args: Mapping[str, Any],
        invoke_from: InvokeFrom,
        streaming: bool = True,
        call_depth: int = 0,
        workflow_thread_pool_id: Optional[str] = None,
    ) -> Mapping[str, Any] | Generator[str, None, None]:
        files: Sequence[Mapping[str, Any]] = args.get("files") or []

        # parse files
        file_extra_config = FileUploadConfigManager.convert(workflow.features_dict, is_vision=False)
        system_files = file_factory.build_from_mappings(
            mappings=files,
            tenant_id=app_model.tenant_id,
            config=file_extra_config,
        )

        # convert to app config
        app_config = WorkflowAppConfigManager.get_app_config(
            app_model=app_model,
            workflow=workflow,
        )

        # get tracing instance
        trace_manager = TraceQueueManager(
            app_id=app_model.id,
            user_id=user.id if isinstance(user, Account) else user.session_id,
        )

        inputs: Mapping[str, Any] = args["inputs"]
        workflow_run_id = str(uuid.uuid4())
        # ------------------- 二开部分Begin - 密钥额度限制 -------------------
        extras = {}
        api_token = args.get("api_token")
        if api_token:
            cast(ApiToken, api_token)
            extras["app_token_id"] = api_token.id
        # ------------------- 二开部分End - 密钥额度限制

        # init application generate entity
        application_generate_entity = WorkflowAppGenerateEntity(
            task_id=str(uuid.uuid4()),
            app_config=app_config,
            file_upload_config=file_extra_config,
            inputs=self._prepare_user_inputs(
                user_inputs=inputs, variables=app_config.variables, tenant_id=app_model.tenant_id
            ),
            files=system_files,
            user_id=user.id,
            stream=streaming,
            invoke_from=invoke_from,
            call_depth=call_depth,
            trace_manager=trace_manager,
            workflow_run_id=workflow_run_id,
            extras=extras,  # 二开部分 - 密钥额度限制
        )
        contexts.tenant_id.set(application_generate_entity.app_config.tenant_id)

        return self._generate(
            app_model=app_model,
            workflow=workflow,
            user=user,
            application_generate_entity=application_generate_entity,
            invoke_from=invoke_from,
            streaming=streaming,
            workflow_thread_pool_id=workflow_thread_pool_id,
        )

    def _generate(
        self,
        *,
        app_model: App,
        workflow: Workflow,
        user: Union[Account, EndUser],
        application_generate_entity: WorkflowAppGenerateEntity,
        invoke_from: InvokeFrom,
        streaming: bool = True,
        workflow_thread_pool_id: Optional[str] = None,
    ) -> Mapping[str, Any] | Generator[str, None, None]:
        # init queue manager
        queue_manager = WorkflowAppQueueManager(
            task_id=application_generate_entity.task_id,
            user_id=application_generate_entity.user_id,
            invoke_from=application_generate_entity.invoke_from,
            app_mode=app_model.mode,
        )

        # new thread
        worker_thread = threading.Thread(
            target=self._generate_worker,
            kwargs={
                "flask_app": current_app._get_current_object(),  # type: ignore
                "application_generate_entity": application_generate_entity,
                "queue_manager": queue_manager,
                "context": contextvars.copy_context(),
                "workflow_thread_pool_id": workflow_thread_pool_id,
            },
        )

        worker_thread.start()

        # return response or stream generator
        response = self._handle_response(
            application_generate_entity=application_generate_entity,
            workflow=workflow,
            queue_manager=queue_manager,
            user=user,
            stream=streaming,
        )

        return WorkflowAppGenerateResponseConverter.convert(response=response, invoke_from=invoke_from)

    def single_iteration_generate(
        self,
        app_model: App,
        workflow: Workflow,
        node_id: str,
        user: Account,
        args: Mapping[str, Any],
        streaming: bool = True,
    ) -> Mapping[str, Any] | Generator[str, None, None]:
        """
        Generate App response.

        :param app_model: App
        :param workflow: Workflow
        :param user: account or end user
        :param args: request args
        :param invoke_from: invoke from source
        :param stream: is stream
        """
        if not node_id:
            raise ValueError("node_id is required")

        if args.get("inputs") is None:
            raise ValueError("inputs is required")

        # convert to app config
        app_config = WorkflowAppConfigManager.get_app_config(app_model=app_model, workflow=workflow)

        # init application generate entity
        application_generate_entity = WorkflowAppGenerateEntity(
            task_id=str(uuid.uuid4()),
            app_config=app_config,
            inputs={},
            files=[],
            user_id=user.id,
            stream=streaming,
            invoke_from=InvokeFrom.DEBUGGER,
            extras={"auto_generate_conversation_name": False},
            single_iteration_run=WorkflowAppGenerateEntity.SingleIterationRunEntity(
                node_id=node_id, inputs=args["inputs"]
            ),
        )
        contexts.tenant_id.set(application_generate_entity.app_config.tenant_id)

        return self._generate(
            app_model=app_model,
            workflow=workflow,
            user=user,
            invoke_from=InvokeFrom.DEBUGGER,
            application_generate_entity=application_generate_entity,
            streaming=streaming,
        )

    def _generate_worker(
        self,
        flask_app: Flask,
        application_generate_entity: WorkflowAppGenerateEntity,
        queue_manager: AppQueueManager,
        context: contextvars.Context,
        workflow_thread_pool_id: Optional[str] = None,
    ) -> None:
        """
        Generate worker in a new thread.
        :param flask_app: Flask app
        :param application_generate_entity: application generate entity
        :param queue_manager: queue manager
        :param workflow_thread_pool_id: workflow thread pool id
        :return:
        """
        for var, val in context.items():
            var.set(val)
        with flask_app.app_context():
            try:
                # workflow app
                runner = WorkflowAppRunner(
                    application_generate_entity=application_generate_entity,
                    queue_manager=queue_manager,
                    workflow_thread_pool_id=workflow_thread_pool_id,
                )

                runner.run()
            except GenerateTaskStoppedError:
                pass
            except InvokeAuthorizationError:
                queue_manager.publish_error(
                    InvokeAuthorizationError("Incorrect API key provided"), PublishFrom.APPLICATION_MANAGER
                )
            except ValidationError as e:
                logger.exception("Validation Error when generating")
                queue_manager.publish_error(e, PublishFrom.APPLICATION_MANAGER)
            except (ValueError, InvokeError) as e:
                if dify_config.DEBUG:
                    logger.exception("Error when generating")
                queue_manager.publish_error(e, PublishFrom.APPLICATION_MANAGER)
            except Exception as e:
                logger.exception("Unknown Error when generating")
                queue_manager.publish_error(e, PublishFrom.APPLICATION_MANAGER)
            finally:
                db.session.close()

    def _handle_response(
        self,
        application_generate_entity: WorkflowAppGenerateEntity,
        workflow: Workflow,
        queue_manager: AppQueueManager,
        user: Union[Account, EndUser],
        stream: bool = False,
    ) -> Union[WorkflowAppBlockingResponse, Generator[WorkflowAppStreamResponse, None, None]]:
        """
        Handle response.
        :param application_generate_entity: application generate entity
        :param workflow: workflow
        :param queue_manager: queue manager
        :param user: account or end user
        :param stream: is stream
        :return:
        """
        # init generate task pipeline
        generate_task_pipeline = WorkflowAppGenerateTaskPipeline(
            application_generate_entity=application_generate_entity,
            workflow=workflow,
            queue_manager=queue_manager,
            user=user,
            stream=stream,
        )

        try:
            return generate_task_pipeline.process()
        except ValueError as e:
            if e.args[0] == "I/O operation on closed file.":  # ignore this error
                raise GenerateTaskStoppedError()
            else:
                logger.exception(
                    f"Fails to process generate task pipeline, task_id: {application_generate_entity.task_id}"
                )
                raise e<|MERGE_RESOLUTION|>--- conflicted
+++ resolved
@@ -3,11 +3,7 @@
 import threading
 import uuid
 from collections.abc import Generator, Mapping, Sequence
-<<<<<<< HEAD
-from typing import Any, Literal, Optional, Union, cast, overload  # 二开部分 - 密钥额度限制，新增cast
-=======
-from typing import Any, Optional, Union
->>>>>>> 0ff8bd2a
+from typing import Any, Optional, Union, cast # 二开部分 - 密钥额度限制，新增cast
 
 from flask import Flask, current_app
 from pydantic import ValidationError
