import json
import time
from collections.abc import Mapping, Sequence
from datetime import UTC, datetime
from typing import Any, Optional, Union, cast
from uuid import uuid4

from sqlalchemy import func, select
from sqlalchemy.orm import Session

from core.app.entities.app_invoke_entities import AdvancedChatAppGenerateEntity, InvokeFrom, WorkflowAppGenerateEntity
from core.app.entities.queue_entities import (
    QueueIterationCompletedEvent,
    QueueIterationNextEvent,
    QueueIterationStartEvent,
    QueueNodeExceptionEvent,
    QueueNodeFailedEvent,
    QueueNodeInIterationFailedEvent,
    QueueNodeRetryEvent,
    QueueNodeStartedEvent,
    QueueNodeSucceededEvent,
    QueueParallelBranchRunFailedEvent,
    QueueParallelBranchRunStartedEvent,
    QueueParallelBranchRunSucceededEvent,
)
from core.app.entities.task_entities import (
    IterationNodeCompletedStreamResponse,
    IterationNodeNextStreamResponse,
    IterationNodeStartStreamResponse,
    NodeFinishStreamResponse,
    NodeRetryStreamResponse,
    NodeStartStreamResponse,
    ParallelBranchFinishedStreamResponse,
    ParallelBranchStartStreamResponse,
    WorkflowFinishStreamResponse,
    WorkflowStartStreamResponse,
)
from core.file import FILE_MODEL_IDENTITY, File
from core.model_runtime.utils.encoders import jsonable_encoder
from core.ops.entities.trace_entity import TraceTaskName
from core.ops.ops_trace_manager import TraceQueueManager, TraceTask
from core.tools.tool_manager import ToolManager
from core.workflow.entities.node_entities import NodeRunMetadataKey
from core.workflow.enums import SystemVariableKey
from core.workflow.nodes import NodeType
from core.workflow.nodes.tool.entities import ToolNodeData
from core.workflow.workflow_entry import WorkflowEntry
from models.account import Account
from models.enums import CreatedByRole, WorkflowRunTriggeredFrom
from models.model import EndUser
from models.workflow import (
    Workflow,
    WorkflowNodeExecution,
    WorkflowNodeExecutionStatus,
    WorkflowNodeExecutionTriggeredFrom,
    WorkflowRun,
    WorkflowRunStatus,
)
from tasks.extend.update_account_money_when_workflow_node_execution_created_extend import (
    update_account_money_when_workflow_node_execution_created_extend,  # 二开部分End - 密钥额度限制
)

from .exc import WorkflowRunNotFoundError


class WorkflowCycleManage:
    def __init__(
        self,
        *,
        application_generate_entity: Union[AdvancedChatAppGenerateEntity, WorkflowAppGenerateEntity],
        workflow_system_variables: dict[SystemVariableKey, Any],
    ) -> None:
        self._workflow_run: WorkflowRun | None = None
        self._workflow_node_executions: dict[str, WorkflowNodeExecution] = {}
        self._application_generate_entity = application_generate_entity
        self._workflow_system_variables = workflow_system_variables

    def _handle_workflow_run_start(
        self,
        *,
        session: Session,
        workflow_id: str,
        user_id: str,
        created_by_role: CreatedByRole,
    ) -> WorkflowRun:
        workflow_stmt = select(Workflow).where(Workflow.id == workflow_id)
        workflow = session.scalar(workflow_stmt)
        if not workflow:
            raise ValueError(f"Workflow not found: {workflow_id}")

        max_sequence_stmt = select(func.max(WorkflowRun.sequence_number)).where(
            WorkflowRun.tenant_id == workflow.tenant_id,
            WorkflowRun.app_id == workflow.app_id,
        )
        max_sequence = session.scalar(max_sequence_stmt) or 0
        new_sequence_number = max_sequence + 1

        inputs = {**self._application_generate_entity.inputs}
        for key, value in (self._workflow_system_variables or {}).items():
            if key.value == "conversation":
                continue
            inputs[f"sys.{key.value}"] = value

        triggered_from = (
            WorkflowRunTriggeredFrom.DEBUGGING
            if self._application_generate_entity.invoke_from == InvokeFrom.DEBUGGER
            else WorkflowRunTriggeredFrom.APP_RUN
        )

        # handle special values
        inputs = dict(WorkflowEntry.handle_special_values(inputs) or {})

        # init workflow run
        # TODO: This workflow_run_id should always not be None, maybe we can use a more elegant way to handle this
        workflow_run_id = str(self._workflow_system_variables.get(SystemVariableKey.WORKFLOW_RUN_ID) or uuid4())

        workflow_run = WorkflowRun()
        workflow_run.id = workflow_run_id
        workflow_run.tenant_id = workflow.tenant_id
        workflow_run.app_id = workflow.app_id
        workflow_run.sequence_number = new_sequence_number
        workflow_run.workflow_id = workflow.id
        workflow_run.type = workflow.type
        workflow_run.triggered_from = triggered_from.value
        workflow_run.version = workflow.version
        workflow_run.graph = workflow.graph
        workflow_run.inputs = json.dumps(inputs)
        workflow_run.status = WorkflowRunStatus.RUNNING
        workflow_run.created_by_role = created_by_role
        workflow_run.created_by = user_id
        workflow_run.created_at = datetime.now(UTC).replace(tzinfo=None)

        session.add(workflow_run)

        return workflow_run

    def _handle_workflow_run_success(
        self,
        *,
        session: Session,
        workflow_run_id: str,
        start_at: float,
        total_tokens: int,
        total_steps: int,
        outputs: Mapping[str, Any] | None = None,
        conversation_id: Optional[str] = None,
        trace_manager: Optional[TraceQueueManager] = None,
    ) -> WorkflowRun:
        """
        Workflow run success
        :param workflow_run: workflow run
        :param start_at: start time
        :param total_tokens: total tokens
        :param total_steps: total steps
        :param outputs: outputs
        :param conversation_id: conversation id
        :return:
        """
        workflow_run = self._get_workflow_run(session=session, workflow_run_id=workflow_run_id)

        outputs = WorkflowEntry.handle_special_values(outputs)

        workflow_run.status = WorkflowRunStatus.SUCCEEDED.value
        workflow_run.outputs = json.dumps(outputs or {})
        workflow_run.elapsed_time = time.perf_counter() - start_at
        workflow_run.total_tokens = total_tokens
        workflow_run.total_steps = total_steps
        workflow_run.finished_at = datetime.now(UTC).replace(tzinfo=None)

        if trace_manager:
            trace_manager.add_trace_task(
                TraceTask(
                    TraceTaskName.WORKFLOW_TRACE,
                    workflow_run=workflow_run,
                    conversation_id=conversation_id,
                    user_id=trace_manager.user_id,
                )
            )

        return workflow_run

    def _handle_workflow_run_partial_success(
        self,
        *,
        session: Session,
        workflow_run_id: str,
        start_at: float,
        total_tokens: int,
        total_steps: int,
        outputs: Mapping[str, Any] | None = None,
        exceptions_count: int = 0,
        conversation_id: Optional[str] = None,
        trace_manager: Optional[TraceQueueManager] = None,
    ) -> WorkflowRun:
        workflow_run = self._get_workflow_run(session=session, workflow_run_id=workflow_run_id)
        outputs = WorkflowEntry.handle_special_values(dict(outputs) if outputs else None)

        workflow_run.status = WorkflowRunStatus.PARTIAL_SUCCESSED.value
        workflow_run.outputs = json.dumps(outputs or {})
        workflow_run.elapsed_time = time.perf_counter() - start_at
        workflow_run.total_tokens = total_tokens
        workflow_run.total_steps = total_steps
        workflow_run.finished_at = datetime.now(UTC).replace(tzinfo=None)
        workflow_run.exceptions_count = exceptions_count

        if trace_manager:
            trace_manager.add_trace_task(
                TraceTask(
                    TraceTaskName.WORKFLOW_TRACE,
                    workflow_run=workflow_run,
                    conversation_id=conversation_id,
                    user_id=trace_manager.user_id,
                )
            )

        return workflow_run

    def _handle_workflow_run_failed(
        self,
        *,
        session: Session,
        workflow_run_id: str,
        start_at: float,
        total_tokens: int,
        total_steps: int,
        status: WorkflowRunStatus,
        error: str,
        conversation_id: Optional[str] = None,
        trace_manager: Optional[TraceQueueManager] = None,
        exceptions_count: int = 0,
    ) -> WorkflowRun:
        """
        Workflow run failed
        :param workflow_run: workflow run
        :param start_at: start time
        :param total_tokens: total tokens
        :param total_steps: total steps
        :param status: status
        :param error: error message
        :return:
        """
        workflow_run = self._get_workflow_run(session=session, workflow_run_id=workflow_run_id)

        workflow_run.status = status.value
        workflow_run.error = error
        workflow_run.elapsed_time = time.perf_counter() - start_at
        workflow_run.total_tokens = total_tokens
        workflow_run.total_steps = total_steps
        workflow_run.finished_at = datetime.now(UTC).replace(tzinfo=None)
        workflow_run.exceptions_count = exceptions_count

        stmt = select(WorkflowNodeExecution.node_execution_id).where(
            WorkflowNodeExecution.tenant_id == workflow_run.tenant_id,
            WorkflowNodeExecution.app_id == workflow_run.app_id,
            WorkflowNodeExecution.workflow_id == workflow_run.workflow_id,
            WorkflowNodeExecution.triggered_from == WorkflowNodeExecutionTriggeredFrom.WORKFLOW_RUN.value,
            WorkflowNodeExecution.workflow_run_id == workflow_run.id,
            WorkflowNodeExecution.status == WorkflowNodeExecutionStatus.RUNNING.value,
        )
        ids = session.scalars(stmt).all()
        # Use self._get_workflow_node_execution here to make sure the cache is updated
        running_workflow_node_executions = [
            self._get_workflow_node_execution(session=session, node_execution_id=id) for id in ids if id
        ]

        for workflow_node_execution in running_workflow_node_executions:
            now = datetime.now(UTC).replace(tzinfo=None)
            workflow_node_execution.status = WorkflowNodeExecutionStatus.FAILED.value
            workflow_node_execution.error = error
            workflow_node_execution.finished_at = now
            workflow_node_execution.elapsed_time = (now - workflow_node_execution.created_at).total_seconds()

        if trace_manager:
            trace_manager.add_trace_task(
                TraceTask(
                    TraceTaskName.WORKFLOW_TRACE,
                    workflow_run=workflow_run,
                    conversation_id=conversation_id,
                    user_id=trace_manager.user_id,
                )
            )

        return workflow_run

    def _handle_node_execution_start(
        self, *, session: Session, workflow_run: WorkflowRun, event: QueueNodeStartedEvent
    ) -> WorkflowNodeExecution:
        workflow_node_execution = WorkflowNodeExecution()
        workflow_node_execution.id = str(uuid4())
        workflow_node_execution.tenant_id = workflow_run.tenant_id
        workflow_node_execution.app_id = workflow_run.app_id
        workflow_node_execution.workflow_id = workflow_run.workflow_id
        workflow_node_execution.triggered_from = WorkflowNodeExecutionTriggeredFrom.WORKFLOW_RUN.value
        workflow_node_execution.workflow_run_id = workflow_run.id
        workflow_node_execution.predecessor_node_id = event.predecessor_node_id
        workflow_node_execution.index = event.node_run_index
        workflow_node_execution.node_execution_id = event.node_execution_id
        workflow_node_execution.node_id = event.node_id
        workflow_node_execution.node_type = event.node_type.value
        workflow_node_execution.title = event.node_data.title
        workflow_node_execution.status = WorkflowNodeExecutionStatus.RUNNING.value
        workflow_node_execution.created_by_role = workflow_run.created_by_role
        workflow_node_execution.created_by = workflow_run.created_by
        workflow_node_execution.execution_metadata = json.dumps(
            {
                NodeRunMetadataKey.PARALLEL_MODE_RUN_ID: event.parallel_mode_run_id,
                NodeRunMetadataKey.ITERATION_ID: event.in_iteration_id,
            }
        )
        workflow_node_execution.created_at = datetime.now(UTC).replace(tzinfo=None)

        session.add(workflow_node_execution)

        self._workflow_node_executions[event.node_execution_id] = workflow_node_execution
        return workflow_node_execution

    def _handle_workflow_node_execution_success(
        self, *, session: Session, event: QueueNodeSucceededEvent
    ) -> WorkflowNodeExecution:
        workflow_node_execution = self._get_workflow_node_execution(
            session=session, node_execution_id=event.node_execution_id
        )
        inputs = WorkflowEntry.handle_special_values(event.inputs)
        process_data = WorkflowEntry.handle_special_values(event.process_data)
        outputs = WorkflowEntry.handle_special_values(event.outputs)
        execution_metadata = (
            json.dumps(jsonable_encoder(event.execution_metadata)) if event.execution_metadata else None
        )
        finished_at = datetime.now(UTC).replace(tzinfo=None)
        elapsed_time = (finished_at - event.start_at).total_seconds()

        process_data = WorkflowEntry.handle_special_values(event.process_data)

        workflow_node_execution.status = WorkflowNodeExecutionStatus.SUCCEEDED.value
        workflow_node_execution.inputs = json.dumps(inputs) if inputs else None
        workflow_node_execution.process_data = json.dumps(process_data) if process_data else None
        workflow_node_execution.outputs = json.dumps(outputs) if outputs else None
        workflow_node_execution.execution_metadata = execution_metadata
        workflow_node_execution.finished_at = finished_at
        workflow_node_execution.elapsed_time = elapsed_time

<<<<<<< HEAD
        self._wip_workflow_node_executions.pop(workflow_node_execution.node_execution_id)

        # 二开部分Begin - 额度限制
        workflow_node_execution_dict = jsonable_encoder(workflow_node_execution)  # 转化为json字典
        update_account_money_when_workflow_node_execution_created_extend.delay(workflow_node_execution_dict)
        # 二开部分End - 额度限制

=======
        workflow_node_execution = session.merge(workflow_node_execution)
>>>>>>> 6e0fb055
        return workflow_node_execution

    def _handle_workflow_node_execution_failed(
        self,
        *,
        session: Session,
        event: QueueNodeFailedEvent | QueueNodeInIterationFailedEvent | QueueNodeExceptionEvent,
    ) -> WorkflowNodeExecution:
        """
        Workflow node execution failed
        :param event: queue node failed event
        :return:
        """
        workflow_node_execution = self._get_workflow_node_execution(
            session=session, node_execution_id=event.node_execution_id
        )

        inputs = WorkflowEntry.handle_special_values(event.inputs)
        process_data = WorkflowEntry.handle_special_values(event.process_data)
        outputs = WorkflowEntry.handle_special_values(event.outputs)
        finished_at = datetime.now(UTC).replace(tzinfo=None)
        elapsed_time = (finished_at - event.start_at).total_seconds()
        execution_metadata = (
            json.dumps(jsonable_encoder(event.execution_metadata)) if event.execution_metadata else None
        )
        process_data = WorkflowEntry.handle_special_values(event.process_data)
        workflow_node_execution.status = (
            WorkflowNodeExecutionStatus.FAILED.value
            if not isinstance(event, QueueNodeExceptionEvent)
            else WorkflowNodeExecutionStatus.EXCEPTION.value
        )
        workflow_node_execution.error = event.error
        workflow_node_execution.inputs = json.dumps(inputs) if inputs else None
        workflow_node_execution.process_data = json.dumps(process_data) if process_data else None
        workflow_node_execution.outputs = json.dumps(outputs) if outputs else None
        workflow_node_execution.finished_at = finished_at
        workflow_node_execution.elapsed_time = elapsed_time
        workflow_node_execution.execution_metadata = execution_metadata

        workflow_node_execution = session.merge(workflow_node_execution)
        return workflow_node_execution

    def _handle_workflow_node_execution_retried(
        self, *, session: Session, workflow_run: WorkflowRun, event: QueueNodeRetryEvent
    ) -> WorkflowNodeExecution:
        """
        Workflow node execution failed
        :param event: queue node failed event
        :return:
        """
        created_at = event.start_at
        finished_at = datetime.now(UTC).replace(tzinfo=None)
        elapsed_time = (finished_at - created_at).total_seconds()
        inputs = WorkflowEntry.handle_special_values(event.inputs)
        outputs = WorkflowEntry.handle_special_values(event.outputs)
        origin_metadata = {
            NodeRunMetadataKey.ITERATION_ID: event.in_iteration_id,
            NodeRunMetadataKey.PARALLEL_MODE_RUN_ID: event.parallel_mode_run_id,
        }
        merged_metadata = (
            {**jsonable_encoder(event.execution_metadata), **origin_metadata}
            if event.execution_metadata is not None
            else origin_metadata
        )
        execution_metadata = json.dumps(merged_metadata)

        workflow_node_execution = WorkflowNodeExecution()
        workflow_node_execution.id = str(uuid4())
        workflow_node_execution.tenant_id = workflow_run.tenant_id
        workflow_node_execution.app_id = workflow_run.app_id
        workflow_node_execution.workflow_id = workflow_run.workflow_id
        workflow_node_execution.triggered_from = WorkflowNodeExecutionTriggeredFrom.WORKFLOW_RUN.value
        workflow_node_execution.workflow_run_id = workflow_run.id
        workflow_node_execution.predecessor_node_id = event.predecessor_node_id
        workflow_node_execution.node_execution_id = event.node_execution_id
        workflow_node_execution.node_id = event.node_id
        workflow_node_execution.node_type = event.node_type.value
        workflow_node_execution.title = event.node_data.title
        workflow_node_execution.status = WorkflowNodeExecutionStatus.RETRY.value
        workflow_node_execution.created_by_role = workflow_run.created_by_role
        workflow_node_execution.created_by = workflow_run.created_by
        workflow_node_execution.created_at = created_at
        workflow_node_execution.finished_at = finished_at
        workflow_node_execution.elapsed_time = elapsed_time
        workflow_node_execution.error = event.error
        workflow_node_execution.inputs = json.dumps(inputs) if inputs else None
        workflow_node_execution.outputs = json.dumps(outputs) if outputs else None
        workflow_node_execution.execution_metadata = execution_metadata
        workflow_node_execution.index = event.node_run_index

        session.add(workflow_node_execution)

        self._workflow_node_executions[event.node_execution_id] = workflow_node_execution
        return workflow_node_execution

    #################################################
    #             to stream responses               #
    #################################################

    def _workflow_start_to_stream_response(
        self,
        *,
        session: Session,
        task_id: str,
        workflow_run: WorkflowRun,
    ) -> WorkflowStartStreamResponse:
        # receive session to make sure the workflow_run won't be expired, need a more elegant way to handle this
        _ = session
        return WorkflowStartStreamResponse(
            task_id=task_id,
            workflow_run_id=workflow_run.id,
            data=WorkflowStartStreamResponse.Data(
                id=workflow_run.id,
                workflow_id=workflow_run.workflow_id,
                sequence_number=workflow_run.sequence_number,
                inputs=dict(workflow_run.inputs_dict or {}),
                created_at=int(workflow_run.created_at.timestamp()),
            ),
        )

    def _workflow_finish_to_stream_response(
        self,
        *,
        session: Session,
        task_id: str,
        workflow_run: WorkflowRun,
    ) -> WorkflowFinishStreamResponse:
        created_by = None
        if workflow_run.created_by_role == CreatedByRole.ACCOUNT:
            stmt = select(Account).where(Account.id == workflow_run.created_by)
            account = session.scalar(stmt)
            if account:
                created_by = {
                    "id": account.id,
                    "name": account.name,
                    "email": account.email,
                }
        elif workflow_run.created_by_role == CreatedByRole.END_USER:
            stmt = select(EndUser).where(EndUser.id == workflow_run.created_by)
            end_user = session.scalar(stmt)
            if end_user:
                created_by = {
                    "id": end_user.id,
                    "user": end_user.session_id,
                }
        else:
            raise NotImplementedError(f"unknown created_by_role: {workflow_run.created_by_role}")

        return WorkflowFinishStreamResponse(
            task_id=task_id,
            workflow_run_id=workflow_run.id,
            data=WorkflowFinishStreamResponse.Data(
                id=workflow_run.id,
                workflow_id=workflow_run.workflow_id,
                sequence_number=workflow_run.sequence_number,
                status=workflow_run.status,
                outputs=dict(workflow_run.outputs_dict) if workflow_run.outputs_dict else None,
                error=workflow_run.error,
                elapsed_time=workflow_run.elapsed_time,
                total_tokens=workflow_run.total_tokens,
                total_steps=workflow_run.total_steps,
                created_by=created_by,
                created_at=int(workflow_run.created_at.timestamp()),
                finished_at=int(workflow_run.finished_at.timestamp()),
                files=self._fetch_files_from_node_outputs(dict(workflow_run.outputs_dict)),
                exceptions_count=workflow_run.exceptions_count,
            ),
        )

    def _workflow_node_start_to_stream_response(
        self,
        *,
        session: Session,
        event: QueueNodeStartedEvent,
        task_id: str,
        workflow_node_execution: WorkflowNodeExecution,
    ) -> Optional[NodeStartStreamResponse]:
        # receive session to make sure the workflow_run won't be expired, need a more elegant way to handle this
        _ = session

        if workflow_node_execution.node_type in {NodeType.ITERATION.value, NodeType.LOOP.value}:
            return None
        if not workflow_node_execution.workflow_run_id:
            return None

        response = NodeStartStreamResponse(
            task_id=task_id,
            workflow_run_id=workflow_node_execution.workflow_run_id,
            data=NodeStartStreamResponse.Data(
                id=workflow_node_execution.id,
                node_id=workflow_node_execution.node_id,
                node_type=workflow_node_execution.node_type,
                title=workflow_node_execution.title,
                index=workflow_node_execution.index,
                predecessor_node_id=workflow_node_execution.predecessor_node_id,
                inputs=workflow_node_execution.inputs_dict,
                created_at=int(workflow_node_execution.created_at.timestamp()),
                parallel_id=event.parallel_id,
                parallel_start_node_id=event.parallel_start_node_id,
                parent_parallel_id=event.parent_parallel_id,
                parent_parallel_start_node_id=event.parent_parallel_start_node_id,
                iteration_id=event.in_iteration_id,
                parallel_run_id=event.parallel_mode_run_id,
            ),
        )

        # extras logic
        if event.node_type == NodeType.TOOL:
            node_data = cast(ToolNodeData, event.node_data)
            response.data.extras["icon"] = ToolManager.get_tool_icon(
                tenant_id=self._application_generate_entity.app_config.tenant_id,
                provider_type=node_data.provider_type,
                provider_id=node_data.provider_id,
            )

        return response

    def _workflow_node_finish_to_stream_response(
        self,
        *,
        session: Session,
        event: QueueNodeSucceededEvent
        | QueueNodeFailedEvent
        | QueueNodeInIterationFailedEvent
        | QueueNodeExceptionEvent,
        task_id: str,
        workflow_node_execution: WorkflowNodeExecution,
    ) -> Optional[NodeFinishStreamResponse]:
        # receive session to make sure the workflow_run won't be expired, need a more elegant way to handle this
        _ = session
        if workflow_node_execution.node_type in {NodeType.ITERATION.value, NodeType.LOOP.value}:
            return None
        if not workflow_node_execution.workflow_run_id:
            return None
        if not workflow_node_execution.finished_at:
            return None

        return NodeFinishStreamResponse(
            task_id=task_id,
            workflow_run_id=workflow_node_execution.workflow_run_id,
            data=NodeFinishStreamResponse.Data(
                id=workflow_node_execution.id,
                node_id=workflow_node_execution.node_id,
                node_type=workflow_node_execution.node_type,
                index=workflow_node_execution.index,
                title=workflow_node_execution.title,
                predecessor_node_id=workflow_node_execution.predecessor_node_id,
                inputs=workflow_node_execution.inputs_dict,
                process_data=workflow_node_execution.process_data_dict,
                outputs=workflow_node_execution.outputs_dict,
                status=workflow_node_execution.status,
                error=workflow_node_execution.error,
                elapsed_time=workflow_node_execution.elapsed_time,
                execution_metadata=workflow_node_execution.execution_metadata_dict,
                created_at=int(workflow_node_execution.created_at.timestamp()),
                finished_at=int(workflow_node_execution.finished_at.timestamp()),
                files=self._fetch_files_from_node_outputs(workflow_node_execution.outputs_dict or {}),
                parallel_id=event.parallel_id,
                parallel_start_node_id=event.parallel_start_node_id,
                parent_parallel_id=event.parent_parallel_id,
                parent_parallel_start_node_id=event.parent_parallel_start_node_id,
                iteration_id=event.in_iteration_id,
            ),
        )

    def _workflow_node_retry_to_stream_response(
        self,
        *,
        session: Session,
        event: QueueNodeRetryEvent,
        task_id: str,
        workflow_node_execution: WorkflowNodeExecution,
    ) -> Optional[Union[NodeRetryStreamResponse, NodeFinishStreamResponse]]:
        # receive session to make sure the workflow_run won't be expired, need a more elegant way to handle this
        _ = session
        if workflow_node_execution.node_type in {NodeType.ITERATION.value, NodeType.LOOP.value}:
            return None
        if not workflow_node_execution.workflow_run_id:
            return None
        if not workflow_node_execution.finished_at:
            return None

        return NodeRetryStreamResponse(
            task_id=task_id,
            workflow_run_id=workflow_node_execution.workflow_run_id,
            data=NodeRetryStreamResponse.Data(
                id=workflow_node_execution.id,
                node_id=workflow_node_execution.node_id,
                node_type=workflow_node_execution.node_type,
                index=workflow_node_execution.index,
                title=workflow_node_execution.title,
                predecessor_node_id=workflow_node_execution.predecessor_node_id,
                inputs=workflow_node_execution.inputs_dict,
                process_data=workflow_node_execution.process_data_dict,
                outputs=workflow_node_execution.outputs_dict,
                status=workflow_node_execution.status,
                error=workflow_node_execution.error,
                elapsed_time=workflow_node_execution.elapsed_time,
                execution_metadata=workflow_node_execution.execution_metadata_dict,
                created_at=int(workflow_node_execution.created_at.timestamp()),
                finished_at=int(workflow_node_execution.finished_at.timestamp()),
                files=self._fetch_files_from_node_outputs(workflow_node_execution.outputs_dict or {}),
                parallel_id=event.parallel_id,
                parallel_start_node_id=event.parallel_start_node_id,
                parent_parallel_id=event.parent_parallel_id,
                parent_parallel_start_node_id=event.parent_parallel_start_node_id,
                iteration_id=event.in_iteration_id,
                retry_index=event.retry_index,
            ),
        )

    def _workflow_parallel_branch_start_to_stream_response(
        self, *, session: Session, task_id: str, workflow_run: WorkflowRun, event: QueueParallelBranchRunStartedEvent
    ) -> ParallelBranchStartStreamResponse:
        # receive session to make sure the workflow_run won't be expired, need a more elegant way to handle this
        _ = session
        return ParallelBranchStartStreamResponse(
            task_id=task_id,
            workflow_run_id=workflow_run.id,
            data=ParallelBranchStartStreamResponse.Data(
                parallel_id=event.parallel_id,
                parallel_branch_id=event.parallel_start_node_id,
                parent_parallel_id=event.parent_parallel_id,
                parent_parallel_start_node_id=event.parent_parallel_start_node_id,
                iteration_id=event.in_iteration_id,
                created_at=int(time.time()),
            ),
        )

    def _workflow_parallel_branch_finished_to_stream_response(
        self,
        *,
        session: Session,
        task_id: str,
        workflow_run: WorkflowRun,
        event: QueueParallelBranchRunSucceededEvent | QueueParallelBranchRunFailedEvent,
    ) -> ParallelBranchFinishedStreamResponse:
        # receive session to make sure the workflow_run won't be expired, need a more elegant way to handle this
        _ = session
        return ParallelBranchFinishedStreamResponse(
            task_id=task_id,
            workflow_run_id=workflow_run.id,
            data=ParallelBranchFinishedStreamResponse.Data(
                parallel_id=event.parallel_id,
                parallel_branch_id=event.parallel_start_node_id,
                parent_parallel_id=event.parent_parallel_id,
                parent_parallel_start_node_id=event.parent_parallel_start_node_id,
                iteration_id=event.in_iteration_id,
                status="succeeded" if isinstance(event, QueueParallelBranchRunSucceededEvent) else "failed",
                error=event.error if isinstance(event, QueueParallelBranchRunFailedEvent) else None,
                created_at=int(time.time()),
            ),
        )

    def _workflow_iteration_start_to_stream_response(
        self, *, session: Session, task_id: str, workflow_run: WorkflowRun, event: QueueIterationStartEvent
    ) -> IterationNodeStartStreamResponse:
        # receive session to make sure the workflow_run won't be expired, need a more elegant way to handle this
        _ = session
        return IterationNodeStartStreamResponse(
            task_id=task_id,
            workflow_run_id=workflow_run.id,
            data=IterationNodeStartStreamResponse.Data(
                id=event.node_id,
                node_id=event.node_id,
                node_type=event.node_type.value,
                title=event.node_data.title,
                created_at=int(time.time()),
                extras={},
                inputs=event.inputs or {},
                metadata=event.metadata or {},
                parallel_id=event.parallel_id,
                parallel_start_node_id=event.parallel_start_node_id,
            ),
        )

    def _workflow_iteration_next_to_stream_response(
        self, *, session: Session, task_id: str, workflow_run: WorkflowRun, event: QueueIterationNextEvent
    ) -> IterationNodeNextStreamResponse:
        # receive session to make sure the workflow_run won't be expired, need a more elegant way to handle this
        _ = session
        return IterationNodeNextStreamResponse(
            task_id=task_id,
            workflow_run_id=workflow_run.id,
            data=IterationNodeNextStreamResponse.Data(
                id=event.node_id,
                node_id=event.node_id,
                node_type=event.node_type.value,
                title=event.node_data.title,
                index=event.index,
                pre_iteration_output=event.output,
                created_at=int(time.time()),
                extras={},
                parallel_id=event.parallel_id,
                parallel_start_node_id=event.parallel_start_node_id,
                parallel_mode_run_id=event.parallel_mode_run_id,
                duration=event.duration,
            ),
        )

    def _workflow_iteration_completed_to_stream_response(
        self, *, session: Session, task_id: str, workflow_run: WorkflowRun, event: QueueIterationCompletedEvent
    ) -> IterationNodeCompletedStreamResponse:
        # receive session to make sure the workflow_run won't be expired, need a more elegant way to handle this
        _ = session
        return IterationNodeCompletedStreamResponse(
            task_id=task_id,
            workflow_run_id=workflow_run.id,
            data=IterationNodeCompletedStreamResponse.Data(
                id=event.node_id,
                node_id=event.node_id,
                node_type=event.node_type.value,
                title=event.node_data.title,
                outputs=event.outputs,
                created_at=int(time.time()),
                extras={},
                inputs=event.inputs or {},
                status=WorkflowNodeExecutionStatus.SUCCEEDED
                if event.error is None
                else WorkflowNodeExecutionStatus.FAILED,
                error=None,
                elapsed_time=(datetime.now(UTC).replace(tzinfo=None) - event.start_at).total_seconds(),
                total_tokens=event.metadata.get("total_tokens", 0) if event.metadata else 0,
                execution_metadata=event.metadata,
                finished_at=int(time.time()),
                steps=event.steps,
                parallel_id=event.parallel_id,
                parallel_start_node_id=event.parallel_start_node_id,
            ),
        )

    def _fetch_files_from_node_outputs(self, outputs_dict: Mapping[str, Any]) -> Sequence[Mapping[str, Any]]:
        """
        Fetch files from node outputs
        :param outputs_dict: node outputs dict
        :return:
        """
        if not outputs_dict:
            return []

        files = [self._fetch_files_from_variable_value(output_value) for output_value in outputs_dict.values()]
        # Remove None
        files = [file for file in files if file]
        # Flatten list
        # Flatten the list of sequences into a single list of mappings
        flattened_files = [file for sublist in files if sublist for file in sublist]

        # Convert to tuple to match Sequence type
        return tuple(flattened_files)

    def _fetch_files_from_variable_value(self, value: Union[dict, list]) -> Sequence[Mapping[str, Any]]:
        """
        Fetch files from variable value
        :param value: variable value
        :return:
        """
        if not value:
            return []

        files = []
        if isinstance(value, list):
            for item in value:
                file = self._get_file_var_from_value(item)
                if file:
                    files.append(file)
        elif isinstance(value, dict):
            file = self._get_file_var_from_value(value)
            if file:
                files.append(file)

        return files

    def _get_file_var_from_value(self, value: Union[dict, list]) -> Mapping[str, Any] | None:
        """
        Get file var from value
        :param value: variable value
        :return:
        """
        if not value:
            return None

        if isinstance(value, dict) and value.get("dify_model_identity") == FILE_MODEL_IDENTITY:
            return value
        elif isinstance(value, File):
            return value.to_dict()

        return None

    def _get_workflow_run(self, *, session: Session, workflow_run_id: str) -> WorkflowRun:
        if self._workflow_run and self._workflow_run.id == workflow_run_id:
            cached_workflow_run = self._workflow_run
            cached_workflow_run = session.merge(cached_workflow_run)
            return cached_workflow_run
        stmt = select(WorkflowRun).where(WorkflowRun.id == workflow_run_id)
        workflow_run = session.scalar(stmt)
        if not workflow_run:
            raise WorkflowRunNotFoundError(workflow_run_id)
        self._workflow_run = workflow_run

        return workflow_run

    def _get_workflow_node_execution(self, session: Session, node_execution_id: str) -> WorkflowNodeExecution:
        if node_execution_id not in self._workflow_node_executions:
            raise ValueError(f"Workflow node execution not found: {node_execution_id}")
        cached_workflow_node_execution = self._workflow_node_executions[node_execution_id]
        return cached_workflow_node_execution<|MERGE_RESOLUTION|>--- conflicted
+++ resolved
@@ -339,17 +339,13 @@
         workflow_node_execution.finished_at = finished_at
         workflow_node_execution.elapsed_time = elapsed_time
 
-<<<<<<< HEAD
-        self._wip_workflow_node_executions.pop(workflow_node_execution.node_execution_id)
+        workflow_node_execution = session.merge(workflow_node_execution)
 
         # 二开部分Begin - 额度限制
         workflow_node_execution_dict = jsonable_encoder(workflow_node_execution)  # 转化为json字典
         update_account_money_when_workflow_node_execution_created_extend.delay(workflow_node_execution_dict)
         # 二开部分End - 额度限制
 
-=======
-        workflow_node_execution = session.merge(workflow_node_execution)
->>>>>>> 6e0fb055
         return workflow_node_execution
 
     def _handle_workflow_node_execution_failed(
