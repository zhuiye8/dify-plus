import logging
import os
import time

from configs import dify_config
from dify_app import DifyApp


# ----------------------------
# Application Factory Function
# ----------------------------
def create_flask_app_with_configs() -> DifyApp:
    """
    create a raw flask app
    with configs loaded from .env file
    """
    dify_app = DifyApp(__name__)
    dify_app.config.from_mapping(dify_config.model_dump())

    # populate configs into system environment variables
    for key, value in dify_app.config.items():
        if isinstance(value, str):
            os.environ[key] = value
        elif isinstance(value, int | float | bool):
            os.environ[key] = str(value)
        elif value is None:
            os.environ[key] = ""

    return dify_app


def create_app() -> DifyApp:
    start_time = time.perf_counter()
    app = create_flask_app_with_configs()
    initialize_extensions(app)
    end_time = time.perf_counter()
    if dify_config.DEBUG:
        logging.info(f"Finished create_app ({round((end_time - start_time) * 1000, 2)} ms)")
    return app


<<<<<<< HEAD
def initialize_extensions(app):
    # Since the application instance is now created, pass it to each Flask
    # extension instance to bind it to the Flask application instance (app)
    ext_logging.init_app(app)
    ext_compress.init_app(app)
    ext_code_based_extension.init()
    ext_database.init_app(app)
    ext_migrate.init(app, db)
    ext_redis.init_app(app)
    ext_storage.init_app(app)
    ext_celery.init_app(app)
    ext_login.init_app(app)
    ext_mail.init_app(app)
    ext_hosting_provider.init_app(app)
    ext_sentry.init_app(app)
    ext_proxy_fix.init_app(app)


# Flask-Login configuration
@login_manager.request_loader
def load_user_from_request(request_from_flask_login):
    """Load user based on the request."""
    if request.blueprint not in {"console", "inner_api"}:
        return None
    # Check if the user_id contains a dot, indicating the old format
    auth_header = request.headers.get("Authorization", "")
    if not auth_header:
        auth_token = request.args.get("_token")
        if not auth_token:
            raise Unauthorized("Invalid Authorization token.")
    else:
        if " " not in auth_header:
            raise Unauthorized("Invalid Authorization header format. Expected 'Bearer <api-key>' format.")
        auth_scheme, auth_token = auth_header.split(None, 1)
        auth_scheme = auth_scheme.lower()
        if auth_scheme != "bearer":
            raise Unauthorized("Invalid Authorization header format. Expected 'Bearer <api-key>' format.")

    decoded = PassportService().verify(auth_token)
    user_id = decoded.get("user_id")

    logged_in_account = AccountService.load_logged_in_account(account_id=user_id)
    if logged_in_account:
        contexts.tenant_id.set(logged_in_account.current_tenant_id)
    return logged_in_account


@login_manager.unauthorized_handler
def unauthorized_handler():
    """Handle unauthorized requests."""
    return Response(
        json.dumps({"code": "unauthorized", "message": "Unauthorized."}),
        status=401,
        content_type="application/json",
    )


# register blueprint routers
def register_blueprints(app):
    from controllers.console import bp as console_app_bp
    from controllers.files import bp as files_bp
    from controllers.inner_api import bp as inner_api_bp
    from controllers.service_api import bp as service_api_bp
    from controllers.web import bp as web_bp

    CORS(
        service_api_bp,
        allow_headers=["Content-Type", "Authorization", "X-App-Code", "Authorization-Extend"],
        methods=["GET", "PUT", "POST", "DELETE", "OPTIONS", "PATCH"],
    )
    app.register_blueprint(service_api_bp)

    CORS(
        web_bp,
        resources={r"/*": {"origins": dify_config.WEB_API_CORS_ALLOW_ORIGINS}},
        supports_credentials=True,
        allow_headers=["Content-Type", "Authorization", "X-App-Code", "Authorization-Extend"],
        methods=["GET", "PUT", "POST", "DELETE", "OPTIONS", "PATCH"],
        expose_headers=["X-Version", "X-Env"],
    )

    app.register_blueprint(web_bp)

    CORS(
        console_app_bp,
        resources={r"/*": {"origins": dify_config.CONSOLE_CORS_ALLOW_ORIGINS}},
        supports_credentials=True,
        allow_headers=["Content-Type", "Authorization", "X-App-Code", "Authorization-Extend"],
        methods=["GET", "PUT", "POST", "DELETE", "OPTIONS", "PATCH"],
        expose_headers=["X-Version", "X-Env"],
    )

    app.register_blueprint(console_app_bp)

    CORS(files_bp, allow_headers=["Content-Type"], methods=["GET", "PUT", "POST", "DELETE", "OPTIONS", "PATCH"])
    app.register_blueprint(files_bp)
=======
def initialize_extensions(app: DifyApp):
    from extensions import (
        ext_app_metrics,
        ext_blueprints,
        ext_celery,
        ext_code_based_extension,
        ext_commands,
        ext_compress,
        ext_database,
        ext_hosting_provider,
        ext_import_modules,
        ext_logging,
        ext_login,
        ext_mail,
        ext_migrate,
        ext_proxy_fix,
        ext_redis,
        ext_sentry,
        ext_set_secretkey,
        ext_storage,
        ext_timezone,
        ext_warnings,
    )
>>>>>>> 0ff8bd2a

    extensions = [
        ext_timezone,
        ext_logging,
        ext_warnings,
        ext_import_modules,
        ext_set_secretkey,
        ext_compress,
        ext_code_based_extension,
        ext_database,
        ext_app_metrics,
        ext_migrate,
        ext_redis,
        ext_storage,
        ext_celery,
        ext_login,
        ext_mail,
        ext_hosting_provider,
        ext_sentry,
        ext_proxy_fix,
        ext_blueprints,
        ext_commands,
    ]
    for ext in extensions:
        short_name = ext.__name__.split(".")[-1]
        is_enabled = ext.is_enabled() if hasattr(ext, "is_enabled") else True
        if not is_enabled:
            if dify_config.DEBUG:
                logging.info(f"Skipped {short_name}")
            continue

        start_time = time.perf_counter()
        ext.init_app(app)
        end_time = time.perf_counter()
        if dify_config.DEBUG:
            logging.info(f"Loaded {short_name} ({round((end_time - start_time) * 1000, 2)} ms)")<|MERGE_RESOLUTION|>--- conflicted
+++ resolved
@@ -39,104 +39,6 @@
     return app
 
 
-<<<<<<< HEAD
-def initialize_extensions(app):
-    # Since the application instance is now created, pass it to each Flask
-    # extension instance to bind it to the Flask application instance (app)
-    ext_logging.init_app(app)
-    ext_compress.init_app(app)
-    ext_code_based_extension.init()
-    ext_database.init_app(app)
-    ext_migrate.init(app, db)
-    ext_redis.init_app(app)
-    ext_storage.init_app(app)
-    ext_celery.init_app(app)
-    ext_login.init_app(app)
-    ext_mail.init_app(app)
-    ext_hosting_provider.init_app(app)
-    ext_sentry.init_app(app)
-    ext_proxy_fix.init_app(app)
-
-
-# Flask-Login configuration
-@login_manager.request_loader
-def load_user_from_request(request_from_flask_login):
-    """Load user based on the request."""
-    if request.blueprint not in {"console", "inner_api"}:
-        return None
-    # Check if the user_id contains a dot, indicating the old format
-    auth_header = request.headers.get("Authorization", "")
-    if not auth_header:
-        auth_token = request.args.get("_token")
-        if not auth_token:
-            raise Unauthorized("Invalid Authorization token.")
-    else:
-        if " " not in auth_header:
-            raise Unauthorized("Invalid Authorization header format. Expected 'Bearer <api-key>' format.")
-        auth_scheme, auth_token = auth_header.split(None, 1)
-        auth_scheme = auth_scheme.lower()
-        if auth_scheme != "bearer":
-            raise Unauthorized("Invalid Authorization header format. Expected 'Bearer <api-key>' format.")
-
-    decoded = PassportService().verify(auth_token)
-    user_id = decoded.get("user_id")
-
-    logged_in_account = AccountService.load_logged_in_account(account_id=user_id)
-    if logged_in_account:
-        contexts.tenant_id.set(logged_in_account.current_tenant_id)
-    return logged_in_account
-
-
-@login_manager.unauthorized_handler
-def unauthorized_handler():
-    """Handle unauthorized requests."""
-    return Response(
-        json.dumps({"code": "unauthorized", "message": "Unauthorized."}),
-        status=401,
-        content_type="application/json",
-    )
-
-
-# register blueprint routers
-def register_blueprints(app):
-    from controllers.console import bp as console_app_bp
-    from controllers.files import bp as files_bp
-    from controllers.inner_api import bp as inner_api_bp
-    from controllers.service_api import bp as service_api_bp
-    from controllers.web import bp as web_bp
-
-    CORS(
-        service_api_bp,
-        allow_headers=["Content-Type", "Authorization", "X-App-Code", "Authorization-Extend"],
-        methods=["GET", "PUT", "POST", "DELETE", "OPTIONS", "PATCH"],
-    )
-    app.register_blueprint(service_api_bp)
-
-    CORS(
-        web_bp,
-        resources={r"/*": {"origins": dify_config.WEB_API_CORS_ALLOW_ORIGINS}},
-        supports_credentials=True,
-        allow_headers=["Content-Type", "Authorization", "X-App-Code", "Authorization-Extend"],
-        methods=["GET", "PUT", "POST", "DELETE", "OPTIONS", "PATCH"],
-        expose_headers=["X-Version", "X-Env"],
-    )
-
-    app.register_blueprint(web_bp)
-
-    CORS(
-        console_app_bp,
-        resources={r"/*": {"origins": dify_config.CONSOLE_CORS_ALLOW_ORIGINS}},
-        supports_credentials=True,
-        allow_headers=["Content-Type", "Authorization", "X-App-Code", "Authorization-Extend"],
-        methods=["GET", "PUT", "POST", "DELETE", "OPTIONS", "PATCH"],
-        expose_headers=["X-Version", "X-Env"],
-    )
-
-    app.register_blueprint(console_app_bp)
-
-    CORS(files_bp, allow_headers=["Content-Type"], methods=["GET", "PUT", "POST", "DELETE", "OPTIONS", "PATCH"])
-    app.register_blueprint(files_bp)
-=======
 def initialize_extensions(app: DifyApp):
     from extensions import (
         ext_app_metrics,
@@ -160,7 +62,6 @@
         ext_timezone,
         ext_warnings,
     )
->>>>>>> 0ff8bd2a
 
     extensions = [
         ext_timezone,
