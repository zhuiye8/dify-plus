#!/bin/bash

set -e

if [[ "${MIGRATION_ENABLED}" == "true" ]]; then
  echo "Running migrations"
  flask upgrade-db
fi

if [[ "${MODE}" == "worker" ]]; then

  # Get the number of available CPU cores
  if [ "${CELERY_AUTO_SCALE,,}" = "true" ]; then
    # Set MAX_WORKERS to the number of available cores if not specified
    AVAILABLE_CORES=$(nproc)
    MAX_WORKERS=${CELERY_MAX_WORKERS:-$AVAILABLE_CORES}
    MIN_WORKERS=${CELERY_MIN_WORKERS:-1}
    CONCURRENCY_OPTION="--autoscale=${MAX_WORKERS},${MIN_WORKERS}"
  else
    CONCURRENCY_OPTION="-c ${CELERY_WORKER_AMOUNT:-1}"
  fi

<<<<<<< HEAD
  exec celery -A app.celery worker -P ${CELERY_WORKER_CLASS:-gevent} $CONCURRENCY_OPTION --loglevel ${LOG_LEVEL} \
    -Q ${CELERY_QUEUES:-dataset,mail,ops_trace,app_deletion,extend_high,extend_low}
=======
  exec celery -A app.celery worker -P ${CELERY_WORKER_CLASS:-gevent} $CONCURRENCY_OPTION --loglevel ${LOG_LEVEL:-INFO} \
    -Q ${CELERY_QUEUES:-dataset,mail,ops_trace,app_deletion}
>>>>>>> ca19bd31

elif [[ "${MODE}" == "beat" ]]; then
  exec celery -A app.celery beat --loglevel ${LOG_LEVEL:-INFO}
else
  if [[ "${DEBUG}" == "true" ]]; then
    exec flask run --host=${DIFY_BIND_ADDRESS:-0.0.0.0} --port=${DIFY_PORT:-5001} --debug
  else
    exec gunicorn \
      --bind "${DIFY_BIND_ADDRESS:-0.0.0.0}:${DIFY_PORT:-5001}" \
      --workers ${SERVER_WORKER_AMOUNT:-1} \
      --worker-class ${SERVER_WORKER_CLASS:-gevent} \
      --worker-connections ${SERVER_WORKER_CONNECTIONS:-10} \
      --timeout ${GUNICORN_TIMEOUT:-200} \
      app:app
  fi
fi<|MERGE_RESOLUTION|>--- conflicted
+++ resolved
@@ -20,13 +20,8 @@
     CONCURRENCY_OPTION="-c ${CELERY_WORKER_AMOUNT:-1}"
   fi
 
-<<<<<<< HEAD
-  exec celery -A app.celery worker -P ${CELERY_WORKER_CLASS:-gevent} $CONCURRENCY_OPTION --loglevel ${LOG_LEVEL} \
+  exec celery -A app.celery worker -P ${CELERY_WORKER_CLASS:-gevent} $CONCURRENCY_OPTION --loglevel ${LOG_LEVEL:-INFO} \
     -Q ${CELERY_QUEUES:-dataset,mail,ops_trace,app_deletion,extend_high,extend_low}
-=======
-  exec celery -A app.celery worker -P ${CELERY_WORKER_CLASS:-gevent} $CONCURRENCY_OPTION --loglevel ${LOG_LEVEL:-INFO} \
-    -Q ${CELERY_QUEUES:-dataset,mail,ops_trace,app_deletion}
->>>>>>> ca19bd31
 
 elif [[ "${MODE}" == "beat" ]]; then
   exec celery -A app.celery beat --loglevel ${LOG_LEVEL:-INFO}
