--- conflicted
+++ resolved
@@ -100,13 +100,10 @@
         system_features.enable_social_oauth_login = dify_config.ENABLE_SOCIAL_OAUTH_LOGIN
         system_features.is_allow_register = dify_config.ALLOW_REGISTER
         system_features.is_allow_create_workspace = dify_config.ALLOW_CREATE_WORKSPACE
-<<<<<<< HEAD
+        system_features.is_email_setup = dify_config.MAIL_TYPE is not None and dify_config.MAIL_TYPE != ""
         # extend start: Customizing AUTH2
         system_features.is_custom_auth2 = dify_config.OAUTH2_CLIENT_URL
         # extend stop: Customizing AUTH2
-=======
-        system_features.is_email_setup = dify_config.MAIL_TYPE is not None and dify_config.MAIL_TYPE != ""
->>>>>>> e88ea71a
 
     @classmethod
     def _fulfill_params_from_env(cls, features: FeatureModel):
