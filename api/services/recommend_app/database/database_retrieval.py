--- conflicted
+++ resolved
@@ -75,7 +75,6 @@
             if not site:
                 continue
 
-<<<<<<< HEAD
             config = app.app_model_config
             if config is not None and config.pre_prompt is not None and len(config.pre_prompt) > 0:
                 description = config.pre_prompt
@@ -89,13 +88,7 @@
                     category = class_dick[classId]
                 recommended_app_result = {
                     "id": recommended_app.id,
-                    "app": {
-                        "id": app.id,
-                        "name": app.name,
-                        "mode": app.mode,
-                        "icon": app.icon,
-                        "icon_background": app.icon_background,
-                    },
+                "app": recommended_app.app,
                     "app_id": recommended_app.app_id,
                     "description": description,
                     "copyright": site.copyright,
@@ -112,25 +105,6 @@
         categories.append("未分类")
         return {"recommended_apps": recommended_apps_result, "categories": categories}
         # -------------- extend stop: add category to categories ---------------
-=======
-            recommended_app_result = {
-                "id": recommended_app.id,
-                "app": recommended_app.app,
-                "app_id": recommended_app.app_id,
-                "description": site.description,
-                "copyright": site.copyright,
-                "privacy_policy": site.privacy_policy,
-                "custom_disclaimer": site.custom_disclaimer,
-                "category": recommended_app.category,
-                "position": recommended_app.position,
-                "is_listed": recommended_app.is_listed,
-            }
-            recommended_apps_result.append(recommended_app_result)
-
-            categories.add(recommended_app.category)
-
-        return {"recommended_apps": recommended_apps_result, "categories": sorted(categories)}
->>>>>>> e88ea71a
 
     @classmethod
     def fetch_recommended_app_detail_from_db(cls, app_id: str) -> Optional[dict]:
