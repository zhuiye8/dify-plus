--- conflicted
+++ resolved
@@ -9,13 +9,8 @@
 import cn from '@/utils/classnames'
 import type { App } from '@/types/app'
 import Confirm from '@/app/components/base/confirm'
-<<<<<<< HEAD
-import { ToastContext } from '@/app/components/base/toast'
+import Toast, { ToastContext } from '@/app/components/base/toast'
 import { copyApp, deleteApp, exportAppConfig, syncApp, syncCancelApp, updateAppInfo } from '@/service/apps'
-=======
-import Toast, { ToastContext } from '@/app/components/base/toast'
-import { copyApp, deleteApp, exportAppConfig, updateAppInfo } from '@/service/apps'
->>>>>>> 0ff8bd2a
 import DuplicateAppModal from '@/app/components/app/duplicate-modal'
 import type { DuplicateAppModalProps } from '@/app/components/app/duplicate-modal'
 import AppIcon from '@/app/components/base/app-icon'
@@ -259,23 +254,6 @@
       e.preventDefault()
       setShowConfirmDelete(true)
     }
-<<<<<<< HEAD
-    // ----------------------start SyncToAppTemplate----------------------
-    // Synchronize to exploration list
-    const onClickSyncToAppTemplate = async (e: React.MouseEvent<HTMLDivElement>) => {
-      e.stopPropagation()
-      props.onClick?.()
-      e.preventDefault()
-      setShowSyncApps(true)
-    }
-    const onClickCancelSyncToAppTemplate = async (e: React.MouseEvent<HTMLDivElement>) => {
-      e.stopPropagation()
-      props.onClick?.()
-      e.preventDefault()
-      setShowCancelSyncApps(true)
-    }
-    // ----------------------stop SyncToAppTemplate----------------------
-=======
     const onClickInstalledApp = async (e: React.MouseEvent<HTMLButtonElement>) => {
       e.stopPropagation()
       props.onClick?.()
@@ -291,7 +269,21 @@
         Toast.notify({ type: 'error', message: `${e.message || e}` })
       }
     }
->>>>>>> 0ff8bd2a
+    // ----------------------start SyncToAppTemplate----------------------
+    // Synchronize to exploration list
+    const onClickSyncToAppTemplate = async (e: React.MouseEvent<HTMLDivElement>) => {
+      e.stopPropagation()
+      props.onClick?.()
+      e.preventDefault()
+      setShowSyncApps(true)
+    }
+    const onClickCancelSyncToAppTemplate = async (e: React.MouseEvent<HTMLDivElement>) => {
+      e.stopPropagation()
+      props.onClick?.()
+      e.preventDefault()
+      setShowCancelSyncApps(true)
+    }
+    // ----------------------stop SyncToAppTemplate----------------------
     return (
       <div className="relative w-full py-1" onMouseLeave={onMouseLeave}>
         <button className={s.actionItem} onClick={onClickSettings}>
@@ -315,7 +307,10 @@
             </div>
           </>
         )}
-<<<<<<< HEAD
+        <Divider className="!my-1" />
+        <button className={s.actionItem} onClick={onClickInstalledApp}>
+          <span className={s.actionName}>{t('app.openInExplore')}</span>
+        </button>
         {/* <>------start SyncToAppTemplate-------</> */}
         {(userProfile.admin_extend && userProfile.tenant_extend && !onApp) && (
           <>
@@ -341,13 +336,6 @@
         )}
         {/* <>------start SyncToAppTemplate-------</> */}
         <Divider className="!my-1"/>
-=======
-        <Divider className="!my-1" />
-        <button className={s.actionItem} onClick={onClickInstalledApp}>
-          <span className={s.actionName}>{t('app.openInExplore')}</span>
-        </button>
-        <Divider className="!my-1" />
->>>>>>> 0ff8bd2a
         <div
           className={cn(s.actionItem, s.deleteActionItem, 'group')}
           onClick={onClickDelete}
