--- conflicted
+++ resolved
@@ -106,13 +106,8 @@
             <div className='p-[1px]'>
               <Tag01 className='h-3.5 w-3.5 text-text-tertiary' />
             </div>
-<<<<<<< HEAD
-            <div className='text-[13px] leading-[18px] text-gray-700'>
+            <div className='text-[13px] leading-[18px] text-text-secondary'>
               {!value.length && ((defaultValue === undefined) ? t('common.tag.placeholder') : '全部分类')}
-=======
-            <div className='text-[13px] leading-[18px] text-text-secondary'>
-              {!value.length && t('common.tag.placeholder')}
->>>>>>> e88ea71a
               {!!value.length && currentTag?.name}
             </div>
             {value.length > 1 && (
