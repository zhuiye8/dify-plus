import React, { useCallback, useEffect, useRef, useState } from 'react'
import mermaid from 'mermaid'
import { usePrevious } from 'ahooks'
import { useTranslation } from 'react-i18next'
import { ExclamationTriangleIcon } from '@heroicons/react/24/outline'
import type { Property } from 'csstype' // Markdown embedded images support click-to-zoom, providing users with a better user experience
import cn from 'classnames' // Markdown embedded images support click-to-zoom, providing users with a better user experience
import s from './modal.module.css' // Markdown embedded images support click-to-zoom, providing users with a better user experience
import LoadingAnim from '@/app/components/base/chat/chat/loading-anim'
import cn from '@/utils/classnames'
import ImagePreview from '@/app/components/base/image-uploader/image-preview'

let mermaidAPI: any
mermaidAPI = null

if (typeof window !== 'undefined')
  mermaidAPI = mermaid.mermaidAPI

const svgToBase64 = (svgGraph: string) => {
  const svgBytes = new TextEncoder().encode(svgGraph)
  const blob = new Blob([svgBytes], { type: 'image/svg+xml;charset=utf-8' })
  return new Promise((resolve, reject) => {
    const reader = new FileReader()
    reader.onloadend = () => resolve(reader.result)
    reader.onerror = reject
    reader.readAsDataURL(blob)
  })
}

// eslint-disable-next-line react/display-name
const Flowchart = React.forwardRef((props: {
  PrimitiveCode: string
}, ref) => {
  const { t } = useTranslation()
  const [svgCode, setSvgCode] = useState(null)
  const [look, setLook] = useState<'classic' | 'handDrawn'>('classic')

  const prevPrimitiveCode = usePrevious(props.PrimitiveCode)
  const [isLoading, setIsLoading] = useState(true)
  const timeRef = useRef<NodeJS.Timeout>()
  const [errMsg, setErrMsg] = useState('')
<<<<<<< HEAD
  // Extend: Start Markdown embedded images support click-to-zoom, providing users with a better user experience
  const [showModal, setShowModal] = useState(false)
  const [imgStyle, setImgStyle] = useState({ width: '0px', height: '0px' })
  const [imgBarStyle, setImgBarStyle] = useState({ width: '0px', height: '0px', overflowY: 'auto' as Property.OverflowY })
  // Extend: Stop Markdown embedded images support click-to-zoom, providing users with a better user experience
=======
  const [imagePreviewUrl, setImagePreviewUrl] = useState('')

  const renderFlowchart = useCallback(async (PrimitiveCode: string) => {
    setSvgCode(null)
    setIsLoading(true)
>>>>>>> 0ff8bd2a

    try {
      if (typeof window !== 'undefined' && mermaidAPI) {
        const svgGraph = await mermaidAPI.render('flowchart', PrimitiveCode)
        const base64Svg: any = await svgToBase64(svgGraph.svg)
        setSvgCode(base64Svg)
        setIsLoading(false)
      }
    }
    catch (error) {
      if (prevPrimitiveCode === props.PrimitiveCode) {
        setIsLoading(false)
        setErrMsg((error as Error).message)
      }
    }
  }, [props.PrimitiveCode])

  // Extend: Start Markdown embedded images support click-to-zoom, providing users with a better user experience
  const openImage = async () => {
    if (!window)
      return
    const img = new Image()
    let winWidth = window.innerWidth || document.documentElement.clientWidth || document.body.clientWidth
    let winHeight = window.innerHeight || document.documentElement.clientHeight || document.body.clientHeight
    img.onload = () => {
      setShowModal(true)
      winWidth = winWidth * 0.9
      winHeight = winHeight * 0.9
      winWidth = winWidth > 1920 ? 1920 : winWidth
      const multiple = winWidth / img.width
      const imgHeight = img.height * multiple
      if (imgHeight < winHeight)
        winHeight = imgHeight
      setImgBarStyle({ width: `${winWidth}px`, height: `${winHeight}px`, overflowY: 'auto' })
      setImgStyle({ width: `${img.width * multiple}px`, height: `${imgHeight}px` })
    }
    if (svgCode)
      img.src = svgCode
  }
  // clone
  const closeImage = () => {
    setShowModal(false)
  }
  // Extend: Stop Markdown embedded images support click-to-zoom, providing users with a better user experience

  useEffect(() => {
    if (typeof window !== 'undefined') {
      mermaid.initialize({
        startOnLoad: true,
        theme: 'neutral',
        look,
        flowchart: {
          htmlLabels: true,
          useMaxWidth: true,
        },
      })

      renderFlowchart(props.PrimitiveCode)
    }
  }, [look])

  useEffect(() => {
    if (timeRef.current)
      clearTimeout(timeRef.current)

    timeRef.current = setTimeout(() => {
      renderFlowchart(props.PrimitiveCode)
    }, 300)
  }, [props.PrimitiveCode])

  return (
    // eslint-disable-next-line @typescript-eslint/ban-ts-comment
    // @ts-expect-error
    <div ref={ref}>
      <div className="msh-segmented msh-segmented-sm css-23bs09 css-var-r1">
        <div className="msh-segmented-group">
          <label className="msh-segmented-item flex items-center space-x-1 m-2 w-[200px]">
            <div key='classic'
              className={cn('flex items-center justify-center mb-4 w-[calc((100%-8px)/2)] h-8 rounded-lg border border-components-option-card-option-border bg-components-option-card-option-bg cursor-pointer system-sm-medium text-text-secondary',
                look === 'classic' && 'border-[1.5px] border-components-option-card-option-selected-border bg-components-option-card-option-selected-bg text-text-primary',
              )}

              onClick={() => setLook('classic')}
            >
              <div className="msh-segmented-item-label">{t('app.mermaid.classic')}</div>
            </div>
            <div key='handDrawn'
              className={cn(
                'flex items-center justify-center mb-4 w-[calc((100%-8px)/2)] h-8 rounded-lg border border-components-option-card-option-border bg-components-option-card-option-bg cursor-pointer system-sm-medium text-text-secondary',
                look === 'handDrawn' && 'border-[1.5px] border-components-option-card-option-selected-border bg-components-option-card-option-selected-bg text-text-primary',
              )}
              onClick={() => setLook('handDrawn')}
            >
              <div className="msh-segmented-item-label">{t('app.mermaid.handDrawn')}</div>
            </div>
          </label>
        </div>
      </div>
      {
        svgCode
<<<<<<< HEAD
        && <div className="mermaid" style={style}>
          {svgCode && <img onClick={openImage} src={svgCode} style={{ width: '100%', height: 'auto' }} alt="Mermaid chart" />}
        </div>
=======
            && <div className="mermaid cursor-pointer h-auto w-full object-fit: cover" onClick={() => setImagePreviewUrl(svgCode)}>
              {svgCode && <img src={svgCode} alt="mermaid_chart" />}
            </div>
>>>>>>> 0ff8bd2a
      }
      {isLoading
            && <div className='py-4 px-[26px]'>
              <LoadingAnim type='text'/>
            </div>
      }
      {
        errMsg
            && <div className='py-4 px-[26px]'>
              <ExclamationTriangleIcon className='w-6 h-6 text-red-500'/>
              &nbsp;
              {errMsg}
            </div>
      }
      {
        imagePreviewUrl && (<ImagePreview title='mermaid_chart' url={imagePreviewUrl} onCancel={() => setImagePreviewUrl('')} />)
      }
      {/* Extend: Start Markdown embedded images support click-to-zoom, providing users with a better user experience */}
      {
        (showModal && imgStyle && svgCode) && <div onClick={closeImage}>
          <div className={cn(s.mask_body)}>
            <div className={cn(s.mask_layer)}></div>
            <div className={cn(s.mask_dialog)} style={imgBarStyle}>
              <img
                alt="result image preview"
                src={svgCode}
                style={imgStyle}
                className={cn('h-full', 'w-full', 'object-contain', s.mask_layer)}
              />
            </div>
          </div>
        </div>
      }
      {/* Extend: Stop Markdown embedded images support click-to-zoom, providing users with a better user experience */}
    </div>
  )
})

export default Flowchart<|MERGE_RESOLUTION|>--- conflicted
+++ resolved
@@ -39,19 +39,16 @@
   const [isLoading, setIsLoading] = useState(true)
   const timeRef = useRef<NodeJS.Timeout>()
   const [errMsg, setErrMsg] = useState('')
-<<<<<<< HEAD
+  const [imagePreviewUrl, setImagePreviewUrl] = useState('')
   // Extend: Start Markdown embedded images support click-to-zoom, providing users with a better user experience
   const [showModal, setShowModal] = useState(false)
   const [imgStyle, setImgStyle] = useState({ width: '0px', height: '0px' })
   const [imgBarStyle, setImgBarStyle] = useState({ width: '0px', height: '0px', overflowY: 'auto' as Property.OverflowY })
   // Extend: Stop Markdown embedded images support click-to-zoom, providing users with a better user experience
-=======
-  const [imagePreviewUrl, setImagePreviewUrl] = useState('')
 
   const renderFlowchart = useCallback(async (PrimitiveCode: string) => {
     setSvgCode(null)
     setIsLoading(true)
->>>>>>> 0ff8bd2a
 
     try {
       if (typeof window !== 'undefined' && mermaidAPI) {
@@ -152,15 +149,9 @@
       </div>
       {
         svgCode
-<<<<<<< HEAD
-        && <div className="mermaid" style={style}>
-          {svgCode && <img onClick={openImage} src={svgCode} style={{ width: '100%', height: 'auto' }} alt="Mermaid chart" />}
-        </div>
-=======
             && <div className="mermaid cursor-pointer h-auto w-full object-fit: cover" onClick={() => setImagePreviewUrl(svgCode)}>
-              {svgCode && <img src={svgCode} alt="mermaid_chart" />}
+              {svgCode && <img onClick={openImage} src={svgCode} alt="mermaid_chart" />}
             </div>
->>>>>>> 0ff8bd2a
       }
       {isLoading
             && <div className='py-4 px-[26px]'>
