--- conflicted
+++ resolved
@@ -29,7 +29,9 @@
 # The maximum number of top-k value for RAG.
 NEXT_PUBLIC_TOP_K_MAX_VALUE=10
 
-<<<<<<< HEAD
+# The maximum number of tokens for segmentation
+NEXT_PUBLIC_INDEXING_MAX_SEGMENTATION_TOKENS_LENGTH=4000
+
 # Default Domain Extend（二开新增配置）
 NEXT_PUBLIC_DEFAULT_DOMAIN=
 
@@ -38,7 +40,3 @@
 
 # DING TALK（二开新增配置）
 NEXT_PUBLIC_DING_TALK_AGENT_ID=
-=======
-# The maximum number of tokens for segmentation
-NEXT_PUBLIC_INDEXING_MAX_SEGMENTATION_TOKENS_LENGTH=4000
->>>>>>> ca19bd31
