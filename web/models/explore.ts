--- conflicted
+++ resolved
@@ -11,15 +11,11 @@
   use_icon_as_answer_icon: boolean
 }
 
-<<<<<<< HEAD
-export type AppCategory = 'Writing' | 'Translate' | 'HR' | 'Programming' | 'Assistant' | '未分类'
-=======
-export type AppCategory = 'Writing' | 'Translate' | 'HR' | 'Programming' | 'Assistant' | 'Agent' | 'Recommended' | 'Workflow'
->>>>>>> e88ea71a
+export type AppCategory = 'Writing' | 'Translate' | 'HR' | 'Programming' | 'Assistant' | 'Agent' | 'Recommended' | 'Workflow'| '未分类' // 二开部分，新增未分类
 
 export type App = {
   app: AppBasicInfo
-  installed_id: string
+  installed_id: string // 二开部分 新增 installed_id
   app_id: string
   description: string
   copyright: string
